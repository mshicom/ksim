--- conflicted
+++ resolved
@@ -10,12 +10,9 @@
 from jaxtyping import Array, PRNGKeyArray
 from mujoco import mjx
 
-<<<<<<< HEAD
+from ksim.env.types import PhysicsData
+from ksim.utils.data import BuilderData
 from ksim.utils.jit import legit_jit
-=======
-from ksim.env.types import PhysicsData
->>>>>>> bd243159
-from ksim.utils.data import BuilderData
 
 NoiseType = Literal["gaussian", "uniform"]
 
