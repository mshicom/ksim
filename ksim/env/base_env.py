--- conflicted
+++ resolved
@@ -37,12 +37,7 @@
         rng: PRNGKeyArray,
         num_steps: int,
         num_envs: int,
-<<<<<<< HEAD
     ) -> EnvState: ...
-=======
-        **kwargs: Any,
-    ) -> tuple[EnvState, list[np.ndarray]]: ...
->>>>>>> f453819c
 
     @abstractmethod
     def unroll_trajectories_and_render(
