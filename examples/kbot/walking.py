"""Defines simple task for training a walking policy for K-Bot."""

from dataclasses import dataclass
from typing import Tuple

import flax.linen as nn
import jax
import jax.numpy as jnp
import xax
from flax.core import FrozenDict
from jaxtyping import Array, PRNGKeyArray

from ksim.builders.commands import AngularVelocityCommand, LinearVelocityCommand
from ksim.builders.observation import (
    BaseAngularVelocityObservation,
    BaseLinearVelocityObservation,
    BaseOrientationObservation,
    JointPositionObservation,
    JointVelocityObservation,
    SensorObservationBuilder,
)
from ksim.builders.resets import XYPositionResetKbotBuilder
from ksim.builders.rewards import (
    ActionSmoothnessPenalty,
    AngularVelocityXYPenalty,
    FootContactPenaltyBuilder,
    LinearVelocityZPenalty,
    TrackAngularVelocityZReward,
    TrackLinearVelocityXYReward,
)
from ksim.builders.terminations import IllegalContactTerminationBuilder
from ksim.env.mjx.mjx_env import MjxEnv, MjxEnvConfig
from ksim.model.formulations import ActionModel, ActorCriticAgent
from ksim.model.mlp import MLP
from ksim.task.ppo import PPOConfig, PPOTask

NUM_OUTPUTS = 20

<<<<<<< HEAD
=======

# NOTE: implement after MLP is working.
# class RNNCell(eqx.Module):
#     num_inputs: int
#     num_hidden: int
#     num_layers: int
#     num_outputs: int

#     rnns: list[eqx.nn.GRUCell]
#     output_layer: eqx.nn.Linear

#     def __init__(
#         self,
#         num_inputs: int,
#         num_hidden: int,
#         num_layers: int,
#         num_outputs: int,
#         *,
#         key: PRNGKeyArray,
#     ) -> None:
#         super().__init__()

#         self.num_inputs = num_inputs
#         self.num_hidden = num_hidden
#         self.num_layers = num_layers
#         self.num_outputs = num_outputs

#         keys = jax.random.split(key, num_layers + 1)

#         self.rnns = [
#             eqx.nn.GRUCell(
#                 input_size=num_inputs if i == 0 else num_hidden,
#                 hidden_size=num_hidden,
#                 use_bias=True,
#                 key=keys[i],
#             )
#             for i in range(num_layers)
#         ]

#         self.output_layer = eqx.nn.Linear(
#             in_features=num_hidden,
#             out_features=num_outputs,
#             use_bias=True,
#             key=keys[-1],
#         )

#     @eqx.filter_jit
#     def __call__(
#         self,
#         x_n: jnp.ndarray,
#         state_ln: jnp.ndarray | None = None,
#     ) -> tuple[jnp.ndarray, jnp.ndarray]:
#         next_state_n_list = []
#         if state_ln is None:
#             state_ln = jnp.zeros((self.num_layers, self.num_hidden))
#         for i, rnn in enumerate(self.rnns):
#             x_n = rnn(x_n, state_ln[i])
#             next_state_n_list.append(x_n)
#         x_n = self.output_layer(x_n)
#         next_state_ln = jnp.stack(next_state_n_list, axis=0)
#         return x_n, next_state_ln


# class MLPCell(eqx.Module):
#     num_inputs: int
#     num_hidden: int
#     num_layers: int
#     num_outputs: int

#     layers: list[eqx.nn.Linear]

#     def __init__(
#         self,
#         num_inputs: int,
#         num_hidden: int,
#         num_layers: int,
#         num_outputs: int,
#         *,
#         key: PRNGKeyArray,
#     ) -> None:
#         super().__init__()

#         self.num_inputs = num_inputs
#         self.num_hidden = num_hidden
#         self.num_layers = num_layers
#         self.num_outputs = num_outputs

#         keys = jax.random.split(key, num_layers)

#         self.layers = [
#             eqx.nn.Linear(
#                 in_features=num_inputs if i == 0 else num_hidden,
#                 out_features=num_outputs if i == num_layers else num_hidden,
#                 use_bias=True,
#                 key=keys[i],
#             )
#             for i in range(num_hidden)
#         ]

#     @eqx.filter_jit
#     def __call__(self, x_n: jnp.ndarray) -> jnp.ndarray:
#         for layer in self.layers:
#             x_n = layer(x_n)
#         return x_n


# class ActorModel(eqx.Module):
#     rnn: RNNCell

#     def __init__(
#         self,
#         num_hidden: int,
#         num_layers: int,
#         *,
#         key: PRNGKeyArray,
#     ) -> None:
#         super().__init__()

#         num_joints = 20
#         num_inputs = 2 + 1 + 3 + 3 + num_joints + num_joints
#         num_outputs = num_joints

#         self.rnn = RNNCell(
#             num_inputs=num_inputs,
#             num_hidden=num_hidden,
#             num_layers=num_layers,
#             num_outputs=num_outputs,
#             key=key,
#         )

#     @eqx.filter_jit
#     def __call__(
#         self,
#         lin_vel_cmd_2: jnp.ndarray,  # The XY linear velocity command.
#         ang_vel_cmd_1: jnp.ndarray,  # The Z angular velocity command.
#         imu_acc_3: jnp.ndarray,  # The IMU acceleration.
#         imu_gyro_3: jnp.ndarray,  # The IMU gyroscope.
#         joint_pos_j: jnp.ndarray,  # The joint angular positions.
#         joint_vel_j: jnp.ndarray,  # The joint angular velocities.
#         state_ln: jnp.ndarray | None = None,  # The state of the RNN.
#     ) -> tuple[jnp.ndarray, jnp.ndarray]:
#         x_n = jnp.concatenate(
#             [
#                 lin_vel_cmd_2,
#                 ang_vel_cmd_1,
#                 imu_acc_3,
#                 imu_gyro_3,
#                 joint_pos_j,
#                 joint_vel_j,
#             ],
#             axis=-1,
#         )

#         x_n, next_state_ln = self.rnn(x_n, state_ln)

#         return x_n, next_state_ln


# class CriticModel(eqx.Module):
#     mlp: MLPCell

#     def __init__(
#         self,
#         num_hidden: int,
#         num_layers: int,
#         *,
#         key: PRNGKeyArray,
#     ) -> None:
#         super().__init__()

#         num_joints = 20
#         num_inputs = 2 + 1 + 3 + 3 + 3 + 3 + 3 + 4 + num_joints + num_joints
#         num_outputs = 1

#         self.mlp = MLPCell(
#             num_inputs=num_inputs,
#             num_hidden=num_hidden,
#             num_layers=num_layers,
#             num_outputs=num_outputs,
#             key=key,
#         )

#     @eqx.filter_jit
#     def __call__(
#         self,
#         lin_vel_cmd_2: jnp.ndarray,  # The XY linear velocity command.
#         ang_vel_cmd_1: jnp.ndarray,  # The Z angular velocity command.
#         imu_acc_3: jnp.ndarray,  # The IMU acceleration.
#         imu_gyro_3: jnp.ndarray,  # The IMU gyroscope.
#         base_pos_3: jnp.ndarray,  # The base position.
#         base_ang_vel_3: jnp.ndarray,  # The base angular velocity.
#         base_lin_vel_3: jnp.ndarray,  # The base linear velocity.
#         base_quat_4: jnp.ndarray,  # The base orientation.
#         joint_pos_j: jnp.ndarray,  # The joint angular positions.
#         joint_vel_j: jnp.ndarray,  # The joint angular velocities.
#     ) -> jnp.ndarray:
#         x_n = jnp.concatenate(
#             [
#                 lin_vel_cmd_2,
#                 ang_vel_cmd_1,
#                 imu_acc_3,
#                 imu_gyro_3,
#                 base_pos_3,
#                 base_ang_vel_3,
#                 base_lin_vel_3,
#                 base_quat_4,
#                 joint_pos_j,
#                 joint_vel_j,
#             ],
#             axis=-1,
#         )
#         x_n = self.mlp(x_n)
#         return x_n


# class ActorCriticModel(eqx.Module):
#     actor: ActorModel
#     critic: CriticModel

#     def __init__(self, actor: ActorModel, critic: CriticModel) -> None:
#         super().__init__()

#         self.actor = actor
#         self.critic = critic

>>>>>>> 03dfe0e0

class KBotActorModel(ActionModel):
    mlp: MLP

    def setup(self) -> None:
        self.log_std = self.param("log_std", nn.initializers.constant(-0.7), (NUM_OUTPUTS,))

    def __call__(self, obs: FrozenDict[str, Array], cmd: FrozenDict[str, Array]) -> Array:
        x_n = jnp.concatenate([obs_array for obs_array in obs.values()], axis=-1)
        cmd_n = jnp.concatenate([cmd_array for cmd_array in cmd.values()], axis=-1)
        x_n = jnp.concatenate([x_n, cmd_n], axis=-1)
        actions_n = self.mlp(x_n)

        return actions_n

    def calc_log_prob(self, prediction: Array, action: Array) -> Array:
        mean = prediction
        std = jnp.exp(self.log_std)

        log_prob = (
            -0.5 * jnp.square((action - mean) / std) - jnp.log(std) - 0.5 * jnp.log(2 * jnp.pi)
        )
        return jnp.sum(log_prob, axis=-1)

    def sample_and_log_prob(
        self, obs: FrozenDict[str, Array], cmd: FrozenDict[str, Array], rng: PRNGKeyArray
    ) -> Tuple[Array, Array]:
        mean = self(obs, cmd)
        std = jnp.exp(self.log_std)

        noise = jax.random.normal(rng, mean.shape)
        action = mean + noise * std
        log_prob = self.calc_log_prob(mean, action)

        return action, log_prob


class KBotZeroActions(ActionModel):
    mlp: MLP

    def setup(self) -> None:
        self.log_std = self.param("log_std", nn.initializers.constant(-0.7), (NUM_OUTPUTS,))

    def __call__(self, obs: FrozenDict[str, Array], cmd: FrozenDict[str, Array]) -> Array:
        x_n = jnp.concatenate([obs_array for obs_array in obs.values()], axis=-1)
        cmd_n = jnp.concatenate([cmd_array for cmd_array in cmd.values()], axis=-1)
        x_n = jnp.concatenate([x_n, cmd_n], axis=-1)
        actions_n = self.mlp(x_n)

        return actions_n

    def calc_log_prob(self, prediction: Array, action: Array) -> Array:
        mean = prediction
        std = jnp.exp(self.log_std)

        log_prob = (
            -0.5 * jnp.square((action - mean) / std) - jnp.log(std) - 0.5 * jnp.log(2 * jnp.pi)
        )
        return jnp.sum(log_prob, axis=-1)

    def sample_and_log_prob(
        self, obs: FrozenDict[str, Array], cmd: FrozenDict[str, Array], rng: PRNGKeyArray
    ) -> Tuple[Array, Array]:
        zeros = self(obs, cmd) * 0.0

        return zeros, zeros


class KBotCriticModel(nn.Module):
    mlp: MLP

    @nn.compact
    def __call__(self, obs: FrozenDict[str, Array], cmd: FrozenDict[str, Array]) -> jax.Array:
        lin_vel_cmd_2 = cmd["linear_velocity_command"]
        ang_vel_cmd_1 = cmd["angular_velocity_command"]
        joint_pos_j = obs["joint_position_observation"]
        joint_vel_j = obs["joint_velocity_observation"]

        base_pos_3 = obs["base_position_observation"]
        base_ang_vel_3 = obs["base_angular_velocity_observation"]
        base_lin_vel_3 = obs["base_linear_velocity_observation"]
        base_quat_4 = obs["base_orientation_observation"]
        imu_acc_3 = obs["imu_acc_sensor_observation"]
        imu_gyro_3 = obs["imu_gyro_sensor_observation"]

        x_n = jnp.concatenate(
            [
                lin_vel_cmd_2,
                ang_vel_cmd_1,
                imu_acc_3,
                imu_gyro_3,
                base_pos_3,
                base_ang_vel_3,
                base_lin_vel_3,
                base_quat_4,
                joint_pos_j,
                joint_vel_j,
            ],
            axis=-1,
        )
        value_estimate = self.mlp(x_n)

        return value_estimate


@dataclass
class KBotWalkingConfig(PPOConfig, MjxEnvConfig):
    # Robot model name to use.
    robot_model_name: str = xax.field(value="kbot-v1-feet")

    # ML model parameters.
    actor_hidden_dims: int = xax.field(value=512)
    actor_num_layers: int = xax.field(value=2)
    critic_hidden_dims: int = xax.field(value=512)
    critic_num_layers: int = xax.field(value=4)
    init_noise_std: float = xax.field(value=1.0)

    # Termination conditions.
    max_episode_length: float = xax.field(value=10.0)
    max_pitch: float = xax.field(value=0.1)
    max_roll: float = xax.field(value=0.1)


class KBotWalkingTask(PPOTask[KBotWalkingConfig]):
    def get_environment(self) -> MjxEnv:
        return MjxEnv(
            self.config,
            terminations=[
                IllegalContactTerminationBuilder(
                    body_names=[
                        "shoulder",
                        "shoulder_2",
                        "hand_shell",
                        "hand_shell_2",
                        "leg0_shell",
                        "leg0_shell_2",
                    ],
                ),
            ],
            resets=[
                XYPositionResetKbotBuilder(),
            ],
            rewards=[
                LinearVelocityZPenalty(scale=-0.1),
                AngularVelocityXYPenalty(scale=-0.1),
                TrackLinearVelocityXYReward(scale=0.1),
                TrackAngularVelocityZReward(scale=0.1),
                ActionSmoothnessPenalty(scale=-0.1),
                FootContactPenaltyBuilder(
                    scale=-0.1,
                    foot_body_names=["KB_D_501R_R_LEG_FOOT"],
                    allowed_contact_prct=0.7,
                    skip_if_zero_command=[
                        "linear_velocity_command",
                        "angular_velocity_command",
                    ],
                ),
                FootContactPenaltyBuilder(
                    scale=-0.1,
                    foot_body_names=["KB_D_501L_L_LEG_FOOT"],
                    allowed_contact_prct=0.7,
                    skip_if_zero_command=[
                        "linear_velocity_command",
                        "angular_velocity_command",
                    ],
                ),
            ],
            observations=[
                BaseOrientationObservation(noise_type="gaussian", noise=0.01),
                BaseLinearVelocityObservation(noise_type="gaussian", noise=0.01),
                BaseAngularVelocityObservation(noise_type="gaussian", noise=0.01),
                JointPositionObservation(noise_type="gaussian", noise=0.01),
                JointVelocityObservation(noise_type="gaussian", noise=0.01),
                SensorObservationBuilder(sensor_name="imu_acc"),  # Sensor has noise already.
                SensorObservationBuilder(sensor_name="imu_gyro"),  # Sensor has noise already.
            ],
            commands=[
                LinearVelocityCommand(
                    x_scale=1.0,
                    y_scale=0.0,
                    switch_prob=0.02,
                    zero_prob=0.3,
                ),
                AngularVelocityCommand(
                    scale=1.0,
                    switch_prob=0.02,
                    zero_prob=0.8,
                ),
            ],
        )

    def get_model(self, key: PRNGKeyArray) -> ActorCriticAgent:
        return ActorCriticAgent(
            actor_module=KBotActorModel(
                mlp=MLP(
                    num_hidden_layers=self.config.actor_num_layers,
                    hidden_features=self.config.actor_hidden_dims,
                    out_features=NUM_OUTPUTS,
                ),
            ),
            critic_module=KBotCriticModel(
                mlp=MLP(
                    num_hidden_layers=self.config.critic_num_layers,
                    hidden_features=self.config.critic_hidden_dims,
                    out_features=1,
                ),
            ),
        )

    def get_init_actor_carry(self) -> jnp.ndarray | None:
        # return jnp.zeros((self.config.actor_num_layers, self.config.actor_hidden_dims))
        return None

    def get_init_critic_carry(self) -> None:
        return None

    # Overloading to run KBotZeroActions instead of default Actor model
    def run(self) -> None:
        """Highest level entry point for RL tasks, determines what to run."""
        match self.config.action:
            case "train":
                self.run_training()

            case "env":
                mlp = MLP(
                    num_hidden_layers=self.config.actor_num_layers,
                    hidden_features=self.config.actor_hidden_dims,
                    out_features=NUM_OUTPUTS,
                )
                match self.config.viz_action:
                    case "policy":
                        actor = KBotActorModel(mlp=mlp)
                    case "zero":
                        actor = KBotZeroActions(mlp=mlp)
                    case _:
                        raise ValueError(
                            f"Invalid action: {self.config.viz_action}. Should be one of `policy` or `zero`."
                        )

                model = ActorCriticAgent(
                    actor_module=actor,
                    critic_module=KBotCriticModel(
                        mlp=MLP(
                            num_hidden_layers=self.config.critic_num_layers,
                            hidden_features=self.config.critic_hidden_dims,
                            out_features=1,
                        ),
                    ),
                )

                self.run_environment(model)

            case _:
                raise ValueError(
                    f"Invalid action: {self.config.action}. Should be one of `train` or `env`."
                )


if __name__ == "__main__":
    # python -m examples.kbot.walking action=env
    KBotWalkingTask.launch(
        KBotWalkingConfig(
            num_envs=1,
            num_steps_per_trajectory=100,
        ),
    )<|MERGE_RESOLUTION|>--- conflicted
+++ resolved
@@ -19,7 +19,7 @@
     JointVelocityObservation,
     SensorObservationBuilder,
 )
-from ksim.builders.resets import XYPositionResetKbotBuilder
+from ksim.builders.resets import XYPositionResetBuilder
 from ksim.builders.rewards import (
     ActionSmoothnessPenalty,
     AngularVelocityXYPenalty,
@@ -36,8 +36,6 @@
 
 NUM_OUTPUTS = 20
 
-<<<<<<< HEAD
-=======
 
 # NOTE: implement after MLP is working.
 # class RNNCell(eqx.Module):
@@ -263,7 +261,6 @@
 #         self.actor = actor
 #         self.critic = critic
 
->>>>>>> 03dfe0e0
 
 class KBotActorModel(ActionModel):
     mlp: MLP
@@ -404,7 +401,7 @@
                 ),
             ],
             resets=[
-                XYPositionResetKbotBuilder(),
+                XYPositionResetBuilder(),
             ],
             rewards=[
                 LinearVelocityZPenalty(scale=-0.1),
