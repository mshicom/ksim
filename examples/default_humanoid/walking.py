"""Defines simple task for training a walking policy for K-Bot."""

from dataclasses import dataclass
from typing import Tuple

import flax.linen as nn
import jax
import jax.numpy as jnp
import xax
from flax.core import FrozenDict
from jaxtyping import Array, PRNGKeyArray

from ksim.builders.commands import AngularVelocityCommand, LinearVelocityCommand
from ksim.builders.observation import (
    BaseAngularVelocityObservation,
    BaseLinearVelocityObservation,
    BaseOrientationObservation,
    JointPositionObservation,
    JointVelocityObservation,
)
from ksim.builders.resets import XYPositionResetBuilder
from ksim.builders.rewards import (
    ActionSmoothnessPenalty,
    AngularVelocityXYPenalty,
    FootContactPenaltyBuilder,
    LinearVelocityZPenalty,
    TrackAngularVelocityZReward,
    TrackLinearVelocityXYReward,
    HeightReward,
)
from ksim.builders.terminations import MinimumHeightTermination
from ksim.env.mjx.mjx_env import MjxEnv, MjxEnvConfig
from ksim.model.formulations import ActorCriticAgent, GaussianActionModel
from ksim.model.mlp import MLP
from ksim.task.ppo import PPOConfig, PPOTask

NUM_OUTPUTS = 17


class HumanoidActorModel(GaussianActionModel):
    mlp: MLP

    def __call__(self, obs: FrozenDict[str, Array], cmd: FrozenDict[str, Array]) -> Array:
        x_n = jnp.concatenate([obs_array for obs_array in obs.values()], axis=-1)
        cmd_n = jnp.concatenate([cmd_array for cmd_array in cmd.values()], axis=-1)
        x_n = jnp.concatenate([x_n, cmd_n], axis=-1)
        actions_n = self.mlp(x_n)
        return actions_n


class HumanoidCriticModel(nn.Module):
    mlp: MLP

    @nn.compact
    def __call__(self, obs: FrozenDict[str, Array], cmd: FrozenDict[str, Array]) -> jax.Array:
        x_n = jnp.concatenate([obs_array for obs_array in obs.values()], axis=-1)
        cmd_n = jnp.concatenate([cmd_array for cmd_array in cmd.values()], axis=-1)
        x_n = jnp.concatenate([x_n, cmd_n], axis=-1)
        value_estimate = self.mlp(x_n)

        return value_estimate


@dataclass
class HumanoidWalkingConfig(PPOConfig, MjxEnvConfig):
    # Robot model name to use.
    robot_model_name: str = xax.field(value="examples/default_humanoid/")

    # ML model parameters.
    actor_hidden_dims: int = xax.field(value=512)
    actor_num_layers: int = xax.field(value=2)
    critic_hidden_dims: int = xax.field(value=512)
    critic_num_layers: int = xax.field(value=4)
    init_noise_std: float = xax.field(value=1.0)

    # Termination conditions.
    max_episode_length: float = xax.field(value=10.0)
    max_pitch: float = xax.field(value=0.1)
    max_roll: float = xax.field(value=0.1)


class HumanoidWalkingTask(PPOTask[HumanoidWalkingConfig]):
    def get_environment(self) -> MjxEnv:
        return MjxEnv(
            self.config,
            terminations=[
                MinimumHeightTermination(min_height=0.5),
            ],
            resets=[
                XYPositionResetBuilder(),
            ],
            rewards=[
                # LinearVelocityZPenalty(scale=-0.1),
                # AngularVelocityXYPenalty(scale=-0.1),
                # TrackLinearVelocityXYReward(scale=0.1),
                # TrackAngularVelocityZReward(scale=0.1),
                # FootContactPenaltyBuilder(
                #     scale=-0.1,
                #     foot_body_names=["KB_D_501R_R_LEG_FOOT"],
                #     allowed_contact_prct=0.7,
                #     skip_if_zero_command=[
                #         "linear_velocity_command",
                #         "angular_velocity_command",
                #     ],
                # ),
                # FootContactPenaltyBuilder(
                #     scale=-0.1,
                #     foot_body_names=["KB_D_501L_L_LEG_FOOT"],
                #     allowed_contact_prct=0.7,
                #     skip_if_zero_command=[
                #         "linear_velocity_command",
                #         "angular_velocity_command",
                #     ],
                # ),
                # ActionSmoothnessPenalty(scale=-0.1),
                HeightReward(
                    scale=0.2,
                    height_target=1.4,
                ),
            ],
            observations=[
<<<<<<< HEAD
=======
                # BasePositionObservation(noise_type="gaussian", noise=0.01),
>>>>>>> 03dfe0e0
                BaseOrientationObservation(noise_type="gaussian", noise=0.01),
                BaseLinearVelocityObservation(noise_type="gaussian", noise=0.01),
                BaseAngularVelocityObservation(noise_type="gaussian", noise=0.01),
                JointPositionObservation(noise_type="gaussian", noise=0.01),
                JointVelocityObservation(noise_type="gaussian", noise=0.01),
                # TODO: default humanoid doesn't have sensors, add them later
            ],
            commands=[
                LinearVelocityCommand(
                    x_scale=1.0,
                    y_scale=0.0,
                    switch_prob=0.02,
                    zero_prob=0.3,
                ),
                AngularVelocityCommand(
                    scale=1.0,
                    switch_prob=0.02,
                    zero_prob=0.8,
                ),
            ],
        )

    def get_model(self, key: PRNGKeyArray) -> ActorCriticAgent:
        return ActorCriticAgent(
            actor_module=HumanoidActorModel(
                mlp=MLP(
                    num_hidden_layers=self.config.actor_num_layers,
                    hidden_features=self.config.actor_hidden_dims,
                    out_features=NUM_OUTPUTS,
                ),
                init_log_std=-0.7,
                num_outputs=NUM_OUTPUTS,
            ),
            critic_module=HumanoidCriticModel(
                mlp=MLP(
                    num_hidden_layers=self.config.critic_num_layers,
                    hidden_features=self.config.critic_hidden_dims,
                    out_features=1,
                ),
            ),
        )

    def get_init_actor_carry(self) -> jnp.ndarray | None:
        return None

    def get_init_critic_carry(self) -> None:
        return None


if __name__ == "__main__":
    # python -m examples.default_humanoid.walking action=train
    HumanoidWalkingTask.launch(
        HumanoidWalkingConfig(
<<<<<<< HEAD
            num_envs=2048,
            num_steps_per_trajectory=600,
            minibatch_size=2048,
            num_learning_epochs=10,
=======
            num_envs=1000,
            num_steps_per_trajectory=60,
            minibatch_size=2000,
>>>>>>> 03dfe0e0
        ),
    )<|MERGE_RESOLUTION|>--- conflicted
+++ resolved
@@ -23,10 +23,10 @@
     ActionSmoothnessPenalty,
     AngularVelocityXYPenalty,
     FootContactPenaltyBuilder,
+    HeightReward,
     LinearVelocityZPenalty,
     TrackAngularVelocityZReward,
     TrackLinearVelocityXYReward,
-    HeightReward,
 )
 from ksim.builders.terminations import MinimumHeightTermination
 from ksim.env.mjx.mjx_env import MjxEnv, MjxEnvConfig
@@ -84,7 +84,7 @@
         return MjxEnv(
             self.config,
             terminations=[
-                MinimumHeightTermination(min_height=0.5),
+                MinimumHeightTermination(min_height=0.4),
             ],
             resets=[
                 XYPositionResetBuilder(),
@@ -119,10 +119,6 @@
                 ),
             ],
             observations=[
-<<<<<<< HEAD
-=======
-                # BasePositionObservation(noise_type="gaussian", noise=0.01),
->>>>>>> 03dfe0e0
                 BaseOrientationObservation(noise_type="gaussian", noise=0.01),
                 BaseLinearVelocityObservation(noise_type="gaussian", noise=0.01),
                 BaseAngularVelocityObservation(noise_type="gaussian", noise=0.01),
@@ -176,15 +172,9 @@
     # python -m examples.default_humanoid.walking action=train
     HumanoidWalkingTask.launch(
         HumanoidWalkingConfig(
-<<<<<<< HEAD
             num_envs=2048,
             num_steps_per_trajectory=600,
             minibatch_size=2048,
             num_learning_epochs=10,
-=======
-            num_envs=1000,
-            num_steps_per_trajectory=60,
-            minibatch_size=2000,
->>>>>>> 03dfe0e0
         ),
     )